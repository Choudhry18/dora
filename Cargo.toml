[workspace]
members = [
    "apis/c/node",
    "apis/c/operator",
    "apis/c++/node",
    "apis/c++/operator",
    "apis/python/node",
    "apis/python/operator",
    "apis/rust/*",
    "apis/rust/operator/macros",
    "apis/rust/operator/types",
    "binaries/cli",
    "binaries/coordinator",
    "binaries/daemon",
    "binaries/runtime",
    "examples/rust-dataflow/node",
    "examples/rust-dataflow/status-node",
    "examples/rust-dataflow/sink",
    "examples/rust-dataflow/sink-dynamic",
    "examples/rust-ros2-dataflow/node",
    "examples/benchmark/node",
    "examples/benchmark/sink",
    "examples/multiple-daemons/node",
    "examples/multiple-daemons/operator",
    "examples/multiple-daemons/sink",
    "libraries/arrow-convert",
    "libraries/communication-layer/*",
    "libraries/core",
    "libraries/message",
    "libraries/shared-memory-server",
    "libraries/extensions/download",
    "libraries/extensions/telemetry/*",
    "node-hub/dora-record",
    "node-hub/dora-rerun",
    "node-hub/terminal-print",
    "node-hub/openai-proxy-server",
    "node-hub/dora-kit-car",
    "libraries/extensions/ros2-bridge",
    "libraries/extensions/ros2-bridge/msg-gen",
    "libraries/extensions/ros2-bridge/python",
    "tests/queue_size_latest_data_rust/receive_data",
]

[workspace.package]
edition = "2021"
# Make sure to also bump `apis/node/python/__init__.py` version.
version = "0.3.9"
description = "`dora` goal is to be a low latency, composable, and distributed data flow."
documentation = "https://dora.carsmos.ai"
license = "Apache-2.0"
repository = "https://github.com/dora-rs/dora/"

[workspace.dependencies]
<<<<<<< HEAD
dora-node-api = { version = "0.3.8", path = "apis/rust/node", default-features = false }
dora-operator-api = { version = "0.3.8", path = "apis/rust/operator", default-features = false }
dora-operator-api-macros = { version = "0.3.8", path = "apis/rust/operator/macros" }
dora-operator-api-types = { version = "0.3.8", path = "apis/rust/operator/types" }
dora-operator-api-python = { version = "0.3.8", path = "apis/python/operator" }
dora-operator-api-c = { version = "0.3.8", path = "apis/c/operator" }
dora-node-api-c = { version = "0.3.8", path = "apis/c/node" }
dora-core = { version = "0.3.8", path = "libraries/core" }
dora-arrow-convert = { version = "0.3.8", path = "libraries/arrow-convert" }
dora-tracing = { version = "0.3.8", path = "libraries/extensions/telemetry/tracing" }
dora-metrics = { version = "0.3.8", path = "libraries/extensions/telemetry/metrics" }
dora-download = { version = "0.3.8", path = "libraries/extensions/download" }
shared-memory-server = { version = "0.3.8", path = "libraries/shared-memory-server" }
communication-layer-request-reply = { version = "0.3.8", path = "libraries/communication-layer/request-reply" }
dora-runtime = { version = "0.3.8", path = "binaries/runtime" }
dora-daemon = { version = "0.3.8", path = "binaries/daemon" }
dora-coordinator = { version = "0.3.8", path = "binaries/coordinator" }
=======
dora-node-api = { version = "0.3.9", path = "apis/rust/node", default-features = false }
dora-node-api-python = { version = "0.3.9", path = "apis/python/node", default-features = false }
dora-operator-api = { version = "0.3.9", path = "apis/rust/operator", default-features = false }
dora-operator-api-macros = { version = "0.3.9", path = "apis/rust/operator/macros" }
dora-operator-api-types = { version = "0.3.9", path = "apis/rust/operator/types" }
dora-operator-api-python = { version = "0.3.9", path = "apis/python/operator" }
dora-operator-api-c = { version = "0.3.9", path = "apis/c/operator" }
dora-node-api-c = { version = "0.3.9", path = "apis/c/node" }
dora-core = { version = "0.3.9", path = "libraries/core" }
dora-arrow-convert = { version = "0.3.9", path = "libraries/arrow-convert" }
dora-tracing = { version = "0.3.9", path = "libraries/extensions/telemetry/tracing" }
dora-metrics = { version = "0.3.9", path = "libraries/extensions/telemetry/metrics" }
dora-download = { version = "0.3.9", path = "libraries/extensions/download" }
shared-memory-server = { version = "0.3.9", path = "libraries/shared-memory-server" }
communication-layer-request-reply = { version = "0.3.9", path = "libraries/communication-layer/request-reply" }
dora-runtime = { version = "0.3.9", path = "binaries/runtime" }
dora-daemon = { version = "0.3.9", path = "binaries/daemon" }
dora-coordinator = { version = "0.3.9", path = "binaries/coordinator" }
>>>>>>> 05ba8233
dora-ros2-bridge = { path = "libraries/extensions/ros2-bridge" }
dora-ros2-bridge-msg-gen = { path = "libraries/extensions/ros2-bridge/msg-gen" }
dora-ros2-bridge-python = { path = "libraries/extensions/ros2-bridge/python" }
# versioned independently from the other dora crates
dora-message = { version = "0.4.3", path = "libraries/message" }
arrow = { version = "53" }
arrow-schema = { version = "53" }
arrow-data = { version = "53" }
arrow-array = { version = "53" }
pyo3 = { version = "0.22.2", features = [
    "eyre",
    "abi3-py37",
    "multiple-pymethods",
] }
pythonize = "0.22"

[package]
name = "dora-examples"
version = "0.0.0"
edition.workspace = true
license = "Apache-2.0"
publish = false


[features]
# enables examples that depend on a sourced ROS2 installation
ros2-examples = []

[dev-dependencies]
eyre = "0.6.8"
tokio = "1.24.2"
dora-coordinator = { workspace = true }
dora-core = { workspace = true }
dora-message = { workspace = true }
dora-tracing = { workspace = true }
dora-download = { workspace = true }
dunce = "1.0.2"
serde_yaml = "0.8.23"
uuid = { version = "1.7", features = ["v7", "serde"] }
tracing = "0.1.36"
futures = "0.3.25"
tokio-stream = "0.1.11"

[[example]]
name = "c-dataflow"
path = "examples/c-dataflow/run.rs"

[[example]]
name = "rust-dataflow"
path = "examples/rust-dataflow/run.rs"

[[example]]
name = "rust-ros2-dataflow"
path = "examples/rust-ros2-dataflow/run.rs"
required-features = ["ros2-examples"]

# TODO: Fix example #192
[[example]]
name = "rust-dataflow-url"
path = "examples/rust-dataflow-url/run.rs"

[[example]]
name = "cxx-dataflow"
path = "examples/c++-dataflow/run.rs"

[[example]]
name = "python-dataflow"
path = "examples/python-dataflow/run.rs"

[[example]]
name = "python-ros2-dataflow"
path = "examples/python-ros2-dataflow/run.rs"
required-features = ["ros2-examples"]

[[example]]
name = "python-operator-dataflow"
path = "examples/python-operator-dataflow/run.rs"

[[example]]
name = "benchmark"
path = "examples/benchmark/run.rs"

[[example]]
name = "multiple-daemons"
path = "examples/multiple-daemons/run.rs"

[[example]]
name = "cmake-dataflow"
path = "examples/cmake-dataflow/run.rs"

[[example]]
name = "cxx-ros2-dataflow"
path = "examples/c++-ros2-dataflow/run.rs"
required-features = ["ros2-examples"]<|MERGE_RESOLUTION|>--- conflicted
+++ resolved
@@ -51,25 +51,6 @@
 repository = "https://github.com/dora-rs/dora/"
 
 [workspace.dependencies]
-<<<<<<< HEAD
-dora-node-api = { version = "0.3.8", path = "apis/rust/node", default-features = false }
-dora-operator-api = { version = "0.3.8", path = "apis/rust/operator", default-features = false }
-dora-operator-api-macros = { version = "0.3.8", path = "apis/rust/operator/macros" }
-dora-operator-api-types = { version = "0.3.8", path = "apis/rust/operator/types" }
-dora-operator-api-python = { version = "0.3.8", path = "apis/python/operator" }
-dora-operator-api-c = { version = "0.3.8", path = "apis/c/operator" }
-dora-node-api-c = { version = "0.3.8", path = "apis/c/node" }
-dora-core = { version = "0.3.8", path = "libraries/core" }
-dora-arrow-convert = { version = "0.3.8", path = "libraries/arrow-convert" }
-dora-tracing = { version = "0.3.8", path = "libraries/extensions/telemetry/tracing" }
-dora-metrics = { version = "0.3.8", path = "libraries/extensions/telemetry/metrics" }
-dora-download = { version = "0.3.8", path = "libraries/extensions/download" }
-shared-memory-server = { version = "0.3.8", path = "libraries/shared-memory-server" }
-communication-layer-request-reply = { version = "0.3.8", path = "libraries/communication-layer/request-reply" }
-dora-runtime = { version = "0.3.8", path = "binaries/runtime" }
-dora-daemon = { version = "0.3.8", path = "binaries/daemon" }
-dora-coordinator = { version = "0.3.8", path = "binaries/coordinator" }
-=======
 dora-node-api = { version = "0.3.9", path = "apis/rust/node", default-features = false }
 dora-node-api-python = { version = "0.3.9", path = "apis/python/node", default-features = false }
 dora-operator-api = { version = "0.3.9", path = "apis/rust/operator", default-features = false }
@@ -88,7 +69,6 @@
 dora-runtime = { version = "0.3.9", path = "binaries/runtime" }
 dora-daemon = { version = "0.3.9", path = "binaries/daemon" }
 dora-coordinator = { version = "0.3.9", path = "binaries/coordinator" }
->>>>>>> 05ba8233
 dora-ros2-bridge = { path = "libraries/extensions/ros2-bridge" }
 dora-ros2-bridge-msg-gen = { path = "libraries/extensions/ros2-bridge/msg-gen" }
 dora-ros2-bridge-python = { path = "libraries/extensions/ros2-bridge/python" }
