--- conflicted
+++ resolved
@@ -15,12 +15,8 @@
 use dora_tracing::set_up_tracing_opts;
 use duration_str::parse;
 use eyre::{bail, Context};
-<<<<<<< HEAD
+use formatting::FormatDataflowError;
 use std::{io::Write, net::SocketAddr};
-=======
-use formatting::FormatDataflowError;
-use std::net::SocketAddr;
->>>>>>> 8d2d88c6
 use std::{
     net::{IpAddr, Ipv4Addr},
     path::PathBuf,
