use coordinator::CoordinatorEvent;
use dora_core::daemon_messages::Data;
use dora_core::message::uhlc::HLC;
use dora_core::{
    config::{DataId, InputMapping, NodeId},
    coordinator_messages::DaemonEvent,
    daemon_messages::{
        self, DaemonCommunicationConfig, DaemonCoordinatorEvent, DaemonCoordinatorReply,
        DaemonReply, DataflowId, DropToken, SpawnDataflowNodes,
    },
    descriptor::{CoreNodeKind, Descriptor, ResolvedNode},
};
use eyre::{bail, eyre, Context, ContextCompat};
use futures::{future, stream, FutureExt, TryFutureExt};
use futures_concurrency::stream::Merge;
use shared_memory_server::ShmemConf;
use std::{
    borrow::Cow,
    collections::{BTreeMap, BTreeSet, HashMap},
    io,
    net::SocketAddr,
    path::{Path, PathBuf},
    time::Duration,
};
use tcp_utils::tcp_receive;
use tokio::{
    fs,
    sync::{mpsc, oneshot},
    time::timeout,
};
use tokio_stream::{wrappers::ReceiverStream, Stream, StreamExt};
use uuid::Uuid;

mod coordinator;
mod listener;
mod spawn;
mod tcp_utils;

pub struct Daemon {
    running: HashMap<DataflowId, RunningDataflow>,

    events_tx: mpsc::Sender<Event>,

    coordinator_addr: Option<SocketAddr>,
    machine_id: String,

    /// used for testing and examples
    exit_when_done: Option<BTreeSet<(Uuid, NodeId)>>,
    /// used to record dataflow results when `exit_when_done` is used
    dataflow_errors: Vec<(Uuid, NodeId, eyre::Report)>,

    dora_runtime_path: Option<PathBuf>,
}

impl Daemon {
    pub async fn run(
        coordinator_addr: SocketAddr,
        machine_id: String,
        dora_runtime_path: Option<PathBuf>,
    ) -> eyre::Result<()> {
        // connect to the coordinator
        let coordinator_events = coordinator::register(coordinator_addr, machine_id.clone())
            .await
            .wrap_err("failed to connect to dora-coordinator")?
            .map(Event::Coordinator);
        Self::run_general(
            coordinator_events,
            Some(coordinator_addr),
            machine_id,
            None,
            dora_runtime_path,
        )
        .await
        .map(|_| ())
    }

    pub async fn run_dataflow(
        dataflow_path: &Path,
        dora_runtime_path: Option<PathBuf>,
    ) -> eyre::Result<()> {
        let working_dir = dataflow_path
            .canonicalize()
            .context("failed to canoncialize dataflow path")?
            .parent()
            .ok_or_else(|| eyre::eyre!("canonicalized dataflow path has no parent"))?
            .to_owned();

        let descriptor = read_descriptor(dataflow_path).await?;
        let nodes = descriptor.resolve_aliases();

        let spawn_command = SpawnDataflowNodes {
            dataflow_id: Uuid::new_v4(),
            working_dir,
            nodes,
            daemon_communication: descriptor.daemon_config,
        };

        let exit_when_done = spawn_command
            .nodes
            .iter()
            .map(|n| (spawn_command.dataflow_id, n.id.clone()))
            .collect();
        let (reply_tx, reply_rx) = oneshot::channel();
        let coordinator_events = stream::once(async move {
            Event::Coordinator(CoordinatorEvent {
                event: DaemonCoordinatorEvent::Spawn(spawn_command),
                reply_tx,
            })
        });
        let run_result = Self::run_general(
            Box::pin(coordinator_events),
            None,
            "".into(),
            Some(exit_when_done),
            dora_runtime_path,
        );

        let spawn_result = reply_rx
            .map_err(|err| eyre!("failed to receive spawn result: {err}"))
            .and_then(|r| async {
                match r {
                    DaemonCoordinatorReply::SpawnResult(result) => result.map_err(|err| eyre!(err)),
                    _ => Err(eyre!("unexpected spawn reply")),
                }
            });

        let (dataflow_errors, ()) = future::try_join(run_result, spawn_result).await?;

        if dataflow_errors.is_empty() {
            Ok(())
        } else {
            let mut output = "some nodes failed:".to_owned();
            for (dataflow, node, error) in dataflow_errors {
                use std::fmt::Write;
                write!(&mut output, "\n  - {dataflow}/{node}: {error}").unwrap();
            }
            bail!("{output}");
        }
    }

    async fn run_general(
        external_events: impl Stream<Item = Event> + Unpin,
        coordinator_addr: Option<SocketAddr>,
        machine_id: String,
        exit_when_done: Option<BTreeSet<(Uuid, NodeId)>>,
        dora_runtime_path: Option<PathBuf>,
    ) -> eyre::Result<Vec<(Uuid, NodeId, eyre::Report)>> {
        let (dora_events_tx, dora_events_rx) = mpsc::channel(5);
        let ctrlc_tx = dora_events_tx.clone();
        let mut ctrlc_sent = false;
        ctrlc::set_handler(move || {
            if ctrlc_sent {
                tracing::warn!("received second ctrlc signal -> aborting immediately");
                std::process::abort();
            } else {
                tracing::info!("received ctrlc signal");
                if ctrlc_tx.blocking_send(Event::CtrlC).is_err() {
                    tracing::error!("failed to report ctrl-c event to dora-daemon");
                }
                ctrlc_sent = true;
            }
        })
        .wrap_err("failed to set ctrl-c handler")?;

        let daemon = Self {
            running: HashMap::new(),
            events_tx: dora_events_tx,
            coordinator_addr,
            machine_id,
            exit_when_done,
            dora_runtime_path,
            dataflow_errors: Vec::new(),
        };

        let dora_events = ReceiverStream::new(dora_events_rx);
        let watchdog_interval = tokio_stream::wrappers::IntervalStream::new(tokio::time::interval(
            Duration::from_secs(5),
        ))
        .map(|_| Event::WatchdogInterval);
        let events = (external_events, dora_events, watchdog_interval).merge();
        daemon.run_inner(events).await
    }

    async fn run_inner(
        mut self,
        incoming_events: impl Stream<Item = Event> + Unpin,
    ) -> eyre::Result<Vec<(Uuid, NodeId, eyre::Report)>> {
        let mut events = incoming_events;

        while let Some(event) = events.next().await {
            match event {
                Event::Coordinator(CoordinatorEvent { event, reply_tx }) => {
                    let (reply, status) = self.handle_coordinator_event(event).await;
                    let _ = reply_tx.send(reply);
                    match status {
                        RunStatus::Continue => {}
                        RunStatus::Exit => break,
                    }
                }
                Event::Node {
                    dataflow_id: dataflow,
                    node_id,
                    event,
                } => self.handle_node_event(event, dataflow, node_id).await?,
                Event::Dora(event) => match self.handle_dora_event(event).await? {
                    RunStatus::Continue => {}
                    RunStatus::Exit => break,
                },
                Event::WatchdogInterval => {
                    if let Some(addr) = self.coordinator_addr {
                        let mut connection = coordinator::send_event(
                            addr,
                            self.machine_id.clone(),
                            DaemonEvent::Watchdog,
                        )
                        .await
                        .wrap_err("lost connection to coordinator")?;
                        let reply_raw = tcp_receive(&mut connection)
                            .await
                            .wrap_err("lost connection to coordinator")?;
                        let _: dora_core::coordinator_messages::WatchdogAck =
                            serde_json::from_slice(&reply_raw)
                                .wrap_err("received unexpected watchdog reply from coordinator")?;
                    }
                }
                Event::CtrlC => {
                    for dataflow in self.running.values_mut() {
                        dataflow.stop_all().await;
                    }
                }
            }
        }

        Ok(self.dataflow_errors)
    }

    async fn handle_coordinator_event(
        &mut self,
        event: DaemonCoordinatorEvent,
    ) -> (DaemonCoordinatorReply, RunStatus) {
        match event {
            DaemonCoordinatorEvent::Spawn(SpawnDataflowNodes {
                dataflow_id,
                working_dir,
                nodes,
                daemon_communication,
            }) => {
                let result = self
                    .spawn_dataflow(dataflow_id, working_dir, nodes, daemon_communication)
                    .await;
                if let Err(err) = &result {
                    tracing::error!("{err:?}");
                }
                let reply =
                    DaemonCoordinatorReply::SpawnResult(result.map_err(|err| format!("{err:?}")));
                (reply, RunStatus::Continue)
            }
            DaemonCoordinatorEvent::StopDataflow { dataflow_id } => {
                let stop = async {
                    let dataflow = self
                        .running
                        .get_mut(&dataflow_id)
                        .wrap_err_with(|| format!("no running dataflow with ID `{dataflow_id}`"))?;
                    dataflow.stop_all().await;
                    Result::<(), eyre::Report>::Ok(())
                };
                let reply = DaemonCoordinatorReply::StopResult(
                    stop.await.map_err(|err| format!("{err:?}")),
                );
                (reply, RunStatus::Continue)
            }
            DaemonCoordinatorEvent::Destroy => {
                tracing::info!("received destroy command -> exiting");
                let reply = DaemonCoordinatorReply::DestroyResult(Ok(()));
                (reply, RunStatus::Exit)
            }
            DaemonCoordinatorEvent::Watchdog => {
                (DaemonCoordinatorReply::WatchdogAck, RunStatus::Continue)
            }
        }
    }

    async fn spawn_dataflow(
        &mut self,
        dataflow_id: uuid::Uuid,
        working_dir: PathBuf,
        nodes: Vec<ResolvedNode>,
        daemon_communication_config: DaemonCommunicationConfig,
    ) -> eyre::Result<()> {
        let dataflow = match self.running.entry(dataflow_id) {
            std::collections::hash_map::Entry::Vacant(entry) => entry.insert(Default::default()),
            std::collections::hash_map::Entry::Occupied(_) => {
                bail!("there is already a running dataflow with ID `{dataflow_id}`")
            }
        };
        for node in nodes {
            dataflow.running_nodes.insert(node.id.clone());
            let inputs = node_inputs(&node);

            for (input_id, mapping) in inputs {
                dataflow
                    .open_inputs
                    .entry(node.id.clone())
                    .or_default()
                    .insert(input_id.clone());
                match mapping {
                    InputMapping::User(mapping) => {
                        dataflow
                            .mappings
                            .entry(OutputId(mapping.source, mapping.output))
                            .or_default()
                            .insert((node.id.clone(), input_id));
                    }
                    InputMapping::Timer { interval } => {
                        dataflow
                            .timers
                            .entry(interval)
                            .or_default()
                            .insert((node.id.clone(), input_id));
                    }
                }
            }

            let node_id = node.id.clone();
            spawn::spawn_node(
                dataflow_id,
                &working_dir,
                node,
                self.events_tx.clone(),
                daemon_communication_config,
                self.dora_runtime_path.as_deref(),
            )
            .await
            .wrap_err_with(|| format!("failed to spawn node `{node_id}`"))?;
        }
        for interval in dataflow.timers.keys().copied() {
            let events_tx = self.events_tx.clone();
            let task = async move {
                let mut interval_stream = tokio::time::interval(interval);
                let hlc = HLC::default();
                loop {
                    interval_stream.tick().await;

                    let event = DoraEvent::Timer {
                        dataflow_id,
                        interval,
                        metadata: dora_core::message::Metadata::from_parameters(
                            hlc.new_timestamp(),
                            Default::default(),
                        ),
                    };
                    if events_tx.send(event.into()).await.is_err() {
                        break;
                    }
                }
            };
            let (task, handle) = task.remote_handle();
            tokio::spawn(task);
            dataflow._timer_handles.push(handle);
        }
        Ok(())
    }

    async fn handle_node_event(
        &mut self,
        event: DaemonNodeEvent,
        dataflow_id: DataflowId,
        node_id: NodeId,
    ) -> eyre::Result<()> {
        match event {
            DaemonNodeEvent::Subscribe {
                event_sender,
                reply_sender,
            } => {
                let result = self.subscribe(dataflow_id, node_id, event_sender).await;
                let _ = reply_sender.send(DaemonReply::Result(result));
            }
            DaemonNodeEvent::CloseOutputs {
                outputs,
                reply_sender,
            } => {
                // notify downstream nodes
                let inner = async {
                    let dataflow = self
                        .running
                        .get_mut(&dataflow_id)
                        .wrap_err_with(|| format!("failed to get downstream nodes: no running dataflow with ID `{dataflow_id}`"))?;
                    send_input_closed_events(dataflow, |OutputId(source_id, output_id)| {
                        source_id == &node_id && outputs.contains(output_id)
                    })
                    .await;
                    Result::<_, eyre::Error>::Ok(())
                };

                let reply = inner.await.map_err(|err| format!("{err:?}"));
                let _ = reply_sender.send(DaemonReply::Result(reply));
                // TODO: notify remote nodes
            }
            DaemonNodeEvent::Stopped { reply_sender } => {
                tracing::info!("Stopped: {dataflow_id}/{node_id}");

                let _ = reply_sender.send(DaemonReply::Result(Ok(())));

                self.handle_node_stop(dataflow_id, &node_id).await?;
            }
            DaemonNodeEvent::SendOut {
                output_id,
                metadata,
                data,
            } => {
                self.send_out(dataflow_id, node_id, output_id, metadata, data)
                    .await?
            }
            DaemonNodeEvent::ReportDrop { tokens } => {
                let dataflow = self.running.get_mut(&dataflow_id).wrap_err_with(|| {
                    format!(
                        "failed to get handle drop tokens: \
                        no running dataflow with ID `{dataflow_id}`"
                    )
                })?;

                for token in tokens {
                    match dataflow.pending_drop_tokens.get_mut(&token) {
                        Some(info) => {
                            if info.pending_nodes.remove(&node_id) {
                                dataflow.check_drop_token(token).await?;
                            } else {
                                tracing::warn!(
                                    "node `{node_id}` is not pending for drop token `{token:?}`"
                                );
                            }
                        }
                        None => tracing::warn!("unknown drop token `{token:?}`"),
                    }
                }
            }
        }
        Ok(())
    }

    async fn send_out(
        &mut self,
        dataflow_id: Uuid,
        node_id: NodeId,
        output_id: DataId,
        metadata: dora_core::message::Metadata<'static>,
        data: Option<Data>,
    ) -> Result<(), eyre::ErrReport> {
        let dataflow = self.running.get_mut(&dataflow_id).wrap_err_with(|| {
            format!("send out failed: no running dataflow with ID `{dataflow_id}`")
        })?;
        let empty_set = BTreeSet::new();
        let output_id = OutputId(node_id, output_id);
        let local_receivers = { dataflow.mappings.get(&output_id).unwrap_or(&empty_set) };
        let OutputId(node_id, _) = output_id;
        let mut closed = Vec::new();
        for (receiver_id, input_id) in local_receivers {
            if let Some(channel) = dataflow.subscribe_channels.get(receiver_id) {
                let item = daemon_messages::NodeEvent::Input {
                    id: input_id.clone(),
                    metadata: metadata.clone(),
                    data: data.clone(),
                };
                let send_result = channel.send_async(item);

                match timeout(Duration::from_millis(10), send_result).await {
                    Ok(Ok(())) => {
                        if let Some(token) = data.as_ref().and_then(|d| d.drop_token()) {
                            dataflow
                                .pending_drop_tokens
                                .entry(token)
                                .or_insert_with(|| DropTokenInformation {
                                    owner: node_id.clone(),
                                    pending_nodes: Default::default(),
                                })
                                .pending_nodes
                                .insert(receiver_id.clone());
                        }
                    }
                    Ok(Err(_)) => {
                        closed.push(receiver_id);
                    }
                    Err(_) => {
                        tracing::warn!(
                            "dropping input event `{receiver_id}/{input_id}` (send timeout)"
                        );
                    }
                }
            }
        }
        for id in closed {
            dataflow.subscribe_channels.remove(id);
        }
        let (data_bytes, drop_token) = match data {
            None => (None, None),
            Some(Data::SharedMemory {
                shared_memory_id,
                len,
                drop_token,
            }) => {
                let memory = ShmemConf::new()
                    .os_id(shared_memory_id)
                    .open()
                    .wrap_err("failed to map shared memory output")?;
                let data = Some(unsafe { memory.as_slice() }[..len].to_owned());
                (data, Some(drop_token))
            }
            Some(Data::Vec(v)) => (Some(v), None),
        };
        if let Some(token) = drop_token {
            dataflow.check_drop_token(token).await?;
        }
        let data_bytes = data_bytes;
        Ok(())
    }

    async fn subscribe(
        &mut self,
        dataflow_id: Uuid,
        node_id: NodeId,
        event_sender: flume::Sender<daemon_messages::NodeEvent>,
    ) -> Result<(), String> {
        let dataflow = self.running.get_mut(&dataflow_id).ok_or_else(|| {
            format!("subscribe failed: no running dataflow with ID `{dataflow_id}`")
        })?;

        // some inputs might have been closed already -> report those events
        let closed_inputs = dataflow
            .mappings
            .values()
            .flatten()
            .filter(|(node, _)| node == &node_id)
            .map(|(_, input)| input)
            .filter(|input| {
                dataflow
                    .open_inputs
                    .get(&node_id)
                    .map(|open_inputs| !open_inputs.contains(*input))
                    .unwrap_or(true)
            });
        for input_id in closed_inputs {
            let _ = event_sender
                .send_async(daemon_messages::NodeEvent::InputClosed {
                    id: input_id.clone(),
                })
                .await;
        }
        if dataflow.open_inputs(&node_id).is_empty() {
            let _ = event_sender
                .send_async(daemon_messages::NodeEvent::AllInputsClosed)
                .await;
        }

        // if a stop event was already sent for the dataflow, send it to
        // the newly connected node too
        if dataflow.stop_sent {
            let _ = event_sender
                .send_async(daemon_messages::NodeEvent::Stop)
                .await;
        }

        dataflow.subscribe_channels.insert(node_id, event_sender);

        Ok(())
    }

    #[tracing::instrument(skip(self))]
    async fn handle_node_stop(
        &mut self,
        dataflow_id: Uuid,
        node_id: &NodeId,
    ) -> Result<(), eyre::ErrReport> {
        let dataflow = self.running.get_mut(&dataflow_id).wrap_err_with(|| {
            format!("failed to get downstream nodes: no running dataflow with ID `{dataflow_id}`")
        })?;
        send_input_closed_events(dataflow, |OutputId(source_id, _)| source_id == node_id).await;
        dataflow.running_nodes.remove(node_id);
        if dataflow.running_nodes.is_empty() {
            tracing::info!(
                "Dataflow `{dataflow_id}` finished on machine `{}`",
                self.machine_id
            );
            if let Some(addr) = self.coordinator_addr {
                if coordinator::send_event(
                    addr,
                    self.machine_id.clone(),
                    DaemonEvent::AllNodesFinished {
                        dataflow_id,
                        result: Ok(()),
                    },
                )
                .await
                .is_err()
                {
                    tracing::warn!("failed to report dataflow finish to coordinator");
                }
            }
            self.running.remove(&dataflow_id);
        }
        Ok(())
    }

    async fn handle_dora_event(&mut self, event: DoraEvent) -> eyre::Result<RunStatus> {
        match event {
            DoraEvent::Timer {
                dataflow_id,
                interval,
                metadata,
            } => {
                let Some(dataflow) = self.running.get_mut(&dataflow_id) else {
                    tracing::warn!("Timer event for unknown dataflow `{dataflow_id}`");
                    return Ok(RunStatus::Continue);
                };

                let Some(subscribers) = dataflow.timers.get(&interval) else {
                    return Ok(RunStatus::Continue);
                };

                let mut closed = Vec::new();
                for (receiver_id, input_id) in subscribers {
                    let Some(channel) = dataflow.subscribe_channels.get(receiver_id) else {
                        continue;
                    };

                    let send_result = channel.send_async(daemon_messages::NodeEvent::Input {
                        id: input_id.clone(),
                        metadata: metadata.clone(),
                        data: None,
                    });
                    match timeout(Duration::from_millis(1), send_result).await {
                        Ok(Ok(())) => {}
                        Ok(Err(_)) => {
                            closed.push(receiver_id);
                        }
                        Err(_) => {
                            tracing::info!(
                                "dropping timer tick event for `{receiver_id}` (send timeout)"
                            );
                        }
                    }
                }
                for id in closed {
                    dataflow.subscribe_channels.remove(id);
                }
            }
            DoraEvent::SpawnedNodeResult {
                dataflow_id,
                node_id,
                exit_status,
            } => {
                let mut signal_exit = false;
                let node_error = match exit_status {
                    NodeExitStatus::Success => {
                        tracing::info!("node {dataflow_id}/{node_id} finished successfully");
                        None
                    }
                    NodeExitStatus::IoError(err) => {
                        let err = eyre!(err).wrap_err(format!(
                            "I/O error while waiting for node `{dataflow_id}/{node_id}`"
                        ));
                        tracing::error!("{err:?}");
                        Some(err)
                    }
                    NodeExitStatus::ExitCode(code) => {
                        let err =
                            eyre!("node {dataflow_id}/{node_id} finished with exit code {code}");
                        tracing::warn!("{err}");
                        Some(err)
                    }
                    NodeExitStatus::Signal(signal) => {
                        signal_exit = true;
                        let signal: Cow<_> = match signal {
                            1 => "SIGHUP".into(),
                            2 => "SIGINT".into(),
                            3 => "SIGQUIT".into(),
                            4 => "SIGILL".into(),
                            6 => "SIGABRT".into(),
                            8 => "SIGFPE".into(),
                            9 => "SIGKILL".into(),
                            11 => "SIGSEGV".into(),
                            13 => "SIGPIPE".into(),
                            14 => "SIGALRM".into(),
                            15 => "SIGTERM".into(),
                            22 => "SIGABRT".into(),
                            23 => "NSIG".into(),

                            other => other.to_string().into(),
                        };
                        let err = eyre!(
                            "node {dataflow_id}/{node_id} finished because of signal `{signal}`"
                        );
                        tracing::warn!("{err}");
                        Some(err)
                    }
                    NodeExitStatus::Unknown => {
                        let err =
                            eyre!("node {dataflow_id}/{node_id} finished with unknown exit code");
                        tracing::warn!("{err}");
                        Some(err)
                    }
                };

                if self
                    .running
                    .get(&dataflow_id)
                    .and_then(|d| d.running_nodes.get(&node_id))
                    .is_some()
                {
                    if !signal_exit {
                        tracing::warn!(
                            "node `{dataflow_id}/{node_id}` finished without sending `Stopped` message"
                        );
                    }
                    self.handle_node_stop(dataflow_id, &node_id).await?;
                }

                if let Some(exit_when_done) = &mut self.exit_when_done {
                    if let Some(err) = node_error {
                        self.dataflow_errors
                            .push((dataflow_id, node_id.clone(), err));
                    }
                    exit_when_done.remove(&(dataflow_id, node_id));
                    if exit_when_done.is_empty() {
                        tracing::info!(
                            "exiting daemon because all required dataflows are finished"
                        );
                        return Ok(RunStatus::Exit);
                    }
                }
            }
        }
        Ok(RunStatus::Continue)
    }
<<<<<<< HEAD
=======

    async fn handle_shmem_handler_event(&mut self, event: ShmemHandlerEvent) -> eyre::Result<()> {
        match event {
            ShmemHandlerEvent::SendOut {
                dataflow_id,
                node_id,
                output_id,
                metadata,
                data,
            } => {
                let dataflow = self.running.get_mut(&dataflow_id).wrap_err_with(|| {
                    format!("send out failed: no running dataflow with ID `{dataflow_id}`")
                })?;

                tracing::trace!(
                    "Time between prepare and send out: {:?}",
                    metadata
                        .timestamp()
                        .get_time()
                        .to_system_time()
                        .elapsed()
                        .unwrap()
                );

                // figure out receivers from dataflow graph
                let empty_set = BTreeSet::new();
                let local_receivers = dataflow
                    .mappings
                    .get(&(node_id, output_id))
                    .unwrap_or(&empty_set);

                // send shared memory ID to all local receivers
                let mut closed = Vec::new();
                let mut drop_tokens = Vec::new();
                for (receiver_id, input_id) in local_receivers {
                    if let Some(channel) = dataflow.subscribe_channels.get(receiver_id) {
                        let mut drop_token = None;
                        let item = daemon_messages::NodeEvent::Input {
                            id: input_id.clone(),
                            metadata: metadata.clone(),
                            data: match &data {
                                Data::None => None,
                                Data::SharedMemory(data) => {
                                    let token = DropToken::generate();
                                    drop_token = Some(token);
                                    Some(daemon_messages::InputData::SharedMemory(
                                        daemon_messages::SharedMemoryInput {
                                            shared_memory_id: data.get_os_id().to_owned(),
                                            len: data.len(),
                                            drop_token: token,
                                        },
                                    ))
                                }
                                Data::Vec(data) => {
                                    Some(daemon_messages::InputData::Vec(data.clone()))
                                }
                            },
                        };
                        let send_result = channel.send_async(item);

                        match timeout(Duration::from_millis(10), send_result).await {
                            Ok(Ok(())) => {
                                if let Some(token) = drop_token {
                                    drop_tokens.push(token);
                                }
                            }
                            Ok(Err(_)) => {
                                closed.push(receiver_id);
                            }
                            Err(_) => {
                                tracing::warn!(
                                    "dropping input event `{receiver_id}/{input_id}` (send timeout)"
                                );
                            }
                        }
                    }
                }
                for id in closed {
                    dataflow.subscribe_channels.remove(id);
                }

                let _data_bytes = match data {
                    Data::SharedMemory(data) => {
                        let bytes = unsafe { data.as_slice() }.to_owned();

                        // report drop tokens to shared memory handler
                        let send_result = self
                            .shared_memory_handler
                            .send_async(shared_mem_handler::DaemonEvent::SentOut {
                                data: *data,
                                drop_tokens,
                            })
                            .await;
                        if let Err(err) =
                            send_result.wrap_err("shared mem handler crashed after send out")
                        {
                            tracing::error!("{err:?}");
                        }

                        bytes
                    }
                    Data::Vec(data) => data,
                    Data::None => Vec::new(),
                };

                // TODO send `data` via network to all remove receivers
            }
            ShmemHandlerEvent::HandlerError(err) => {
                bail!(err.wrap_err("shared memory handler failed"))
            }
        }

        Ok(())
    }
>>>>>>> 7394ff57
}

fn node_inputs(node: &ResolvedNode) -> BTreeMap<DataId, InputMapping> {
    match &node.kind {
        CoreNodeKind::Custom(n) => n.run_config.inputs.clone(),
        CoreNodeKind::Runtime(n) => runtime_node_inputs(n),
    }
}

fn runtime_node_inputs(n: &dora_core::descriptor::RuntimeNode) -> BTreeMap<DataId, InputMapping> {
    n.operators
        .iter()
        .flat_map(|operator| {
            operator.config.inputs.iter().map(|(input_id, mapping)| {
                (
                    DataId::from(format!("{}/{input_id}", operator.id)),
                    mapping.clone(),
                )
            })
        })
        .collect()
}

fn runtime_node_outputs(n: &dora_core::descriptor::RuntimeNode) -> BTreeSet<DataId> {
    n.operators
        .iter()
        .flat_map(|operator| {
            operator
                .config
                .outputs
                .iter()
                .map(|output_id| DataId::from(format!("{}/{output_id}", operator.id)))
        })
        .collect()
}

async fn send_input_closed_events<F>(dataflow: &mut RunningDataflow, mut filter: F)
where
    F: FnMut(&OutputId) -> bool,
{
    let downstream_nodes: BTreeSet<_> = dataflow
        .mappings
        .iter()
        .filter(|(k, _)| filter(k))
        .flat_map(|(_, v)| v)
        .collect();
    for (receiver_id, input_id) in downstream_nodes {
        if let Some(open_inputs) = dataflow.open_inputs.get_mut(receiver_id) {
            open_inputs.remove(input_id);
        }
        if let Some(channel) = dataflow.subscribe_channels.get(receiver_id) {
            let _ = channel
                .send_async(daemon_messages::NodeEvent::InputClosed {
                    id: input_id.clone(),
                })
                .await;

            if dataflow.open_inputs(receiver_id).is_empty() {
                let _ = channel
                    .send_async(daemon_messages::NodeEvent::AllInputsClosed)
                    .await;
            }
        }
    }
}

#[derive(Default)]
pub struct RunningDataflow {
    subscribe_channels: HashMap<NodeId, flume::Sender<daemon_messages::NodeEvent>>,
    mappings: HashMap<OutputId, BTreeSet<InputId>>,
    timers: BTreeMap<Duration, BTreeSet<InputId>>,
    open_inputs: BTreeMap<NodeId, BTreeSet<DataId>>,
    running_nodes: BTreeSet<NodeId>,

    pending_drop_tokens: HashMap<DropToken, DropTokenInformation>,

    /// Keep handles to all timer tasks of this dataflow to cancel them on drop.
    _timer_handles: Vec<futures::future::RemoteHandle<()>>,
    stop_sent: bool,

    /// Used in `open_inputs`.
    ///
    /// TODO: replace this with a constant once `BTreeSet::new` is `const` on stable.
    empty_set: BTreeSet<DataId>,
}

impl RunningDataflow {
    async fn stop_all(&mut self) {
        for (_node_id, channel) in self.subscribe_channels.drain() {
            let _ = channel.send_async(daemon_messages::NodeEvent::Stop).await;
        }
        self.stop_sent = true;
    }

    fn open_inputs(&self, node_id: &NodeId) -> &BTreeSet<DataId> {
        self.open_inputs.get(node_id).unwrap_or(&self.empty_set)
    }

    async fn check_drop_token(&mut self, token: DropToken) -> eyre::Result<()> {
        match self.pending_drop_tokens.entry(token) {
            std::collections::hash_map::Entry::Occupied(entry) => {
                if entry.get().pending_nodes.is_empty() {
                    let (drop_token, info) = entry.remove_entry();
                    let result = match self.subscribe_channels.get_mut(&info.owner) {
                        Some(channel) => channel
                            .send_async(daemon_messages::NodeEvent::OutputDropped { drop_token })
                            .await
                            .wrap_err("send failed"),
                        None => Err(eyre!("no subscribe channel for node `{}`", &info.owner)),
                    };
                    if let Err(err) = result.wrap_err_with(|| {
                        format!(
                            "failed to report drop token `{drop_token:?}` to owner `{}`",
                            &info.owner
                        )
                    }) {
                        tracing::warn!("{err:?}");
                    }
                }
            }
            std::collections::hash_map::Entry::Vacant(_) => {
                tracing::warn!("check_drop_token called with already closed token")
            }
        }

        Ok(())
    }
}

#[derive(Debug, Clone, PartialEq, Eq, Hash)]
struct OutputId(NodeId, DataId);
type InputId = (NodeId, DataId);

struct DropTokenInformation {
    /// The node that created the associated drop token.
    owner: NodeId,
    /// Contains the set of pending nodes that still have access to the input
    /// associated with a drop token.
    pending_nodes: BTreeSet<NodeId>,
}

#[derive(Debug)]
pub enum Event {
    Node {
        dataflow_id: DataflowId,
        node_id: NodeId,
        event: DaemonNodeEvent,
    },
    Coordinator(CoordinatorEvent),
    Dora(DoraEvent),
    WatchdogInterval,
    CtrlC,
}

impl From<DoraEvent> for Event {
    fn from(event: DoraEvent) -> Self {
        Event::Dora(event)
    }
}

#[derive(Debug)]
pub enum DaemonNodeEvent {
    Stopped {
        reply_sender: oneshot::Sender<DaemonReply>,
    },
    Subscribe {
        event_sender: flume::Sender<daemon_messages::NodeEvent>,
        reply_sender: oneshot::Sender<DaemonReply>,
    },
    CloseOutputs {
        outputs: Vec<dora_core::config::DataId>,
        reply_sender: oneshot::Sender<DaemonReply>,
    },
    SendOut {
        output_id: DataId,
        metadata: dora_core::message::Metadata<'static>,
        data: Option<Data>,
    },
    ReportDrop {
        tokens: Vec<DropToken>,
    },
}

#[derive(Debug)]
pub enum DoraEvent {
    Timer {
        dataflow_id: DataflowId,
        interval: Duration,
        metadata: dora_core::message::Metadata<'static>,
    },
    SpawnedNodeResult {
        dataflow_id: DataflowId,
        node_id: NodeId,
        exit_status: NodeExitStatus,
    },
}

#[derive(Debug)]
pub enum NodeExitStatus {
    Success,
    IoError(io::Error),
    ExitCode(i32),
    Signal(i32),
    Unknown,
}

impl From<Result<std::process::ExitStatus, io::Error>> for NodeExitStatus {
    fn from(result: Result<std::process::ExitStatus, io::Error>) -> Self {
        match result {
            Ok(status) => {
                if status.success() {
                    NodeExitStatus::Success
                } else if let Some(code) = status.code() {
                    Self::ExitCode(code)
                } else {
                    #[cfg(unix)]
                    {
                        use std::os::unix::process::ExitStatusExt;
                        if let Some(signal) = status.signal() {
                            return Self::Signal(signal);
                        }
                    }
                    Self::Unknown
                }
            }
            Err(err) => Self::IoError(err),
        }
    }
}

#[must_use]
enum RunStatus {
    Continue,
    Exit,
}

pub async fn read_descriptor(file: &Path) -> eyre::Result<Descriptor> {
    let descriptor_file = fs::read(file).await.wrap_err("failed to open given file")?;
    let descriptor: Descriptor =
        serde_yaml::from_slice(&descriptor_file).context("failed to parse given descriptor")?;
    Ok(descriptor)
}<|MERGE_RESOLUTION|>--- conflicted
+++ resolved
@@ -731,123 +731,6 @@
         }
         Ok(RunStatus::Continue)
     }
-<<<<<<< HEAD
-=======
-
-    async fn handle_shmem_handler_event(&mut self, event: ShmemHandlerEvent) -> eyre::Result<()> {
-        match event {
-            ShmemHandlerEvent::SendOut {
-                dataflow_id,
-                node_id,
-                output_id,
-                metadata,
-                data,
-            } => {
-                let dataflow = self.running.get_mut(&dataflow_id).wrap_err_with(|| {
-                    format!("send out failed: no running dataflow with ID `{dataflow_id}`")
-                })?;
-
-                tracing::trace!(
-                    "Time between prepare and send out: {:?}",
-                    metadata
-                        .timestamp()
-                        .get_time()
-                        .to_system_time()
-                        .elapsed()
-                        .unwrap()
-                );
-
-                // figure out receivers from dataflow graph
-                let empty_set = BTreeSet::new();
-                let local_receivers = dataflow
-                    .mappings
-                    .get(&(node_id, output_id))
-                    .unwrap_or(&empty_set);
-
-                // send shared memory ID to all local receivers
-                let mut closed = Vec::new();
-                let mut drop_tokens = Vec::new();
-                for (receiver_id, input_id) in local_receivers {
-                    if let Some(channel) = dataflow.subscribe_channels.get(receiver_id) {
-                        let mut drop_token = None;
-                        let item = daemon_messages::NodeEvent::Input {
-                            id: input_id.clone(),
-                            metadata: metadata.clone(),
-                            data: match &data {
-                                Data::None => None,
-                                Data::SharedMemory(data) => {
-                                    let token = DropToken::generate();
-                                    drop_token = Some(token);
-                                    Some(daemon_messages::InputData::SharedMemory(
-                                        daemon_messages::SharedMemoryInput {
-                                            shared_memory_id: data.get_os_id().to_owned(),
-                                            len: data.len(),
-                                            drop_token: token,
-                                        },
-                                    ))
-                                }
-                                Data::Vec(data) => {
-                                    Some(daemon_messages::InputData::Vec(data.clone()))
-                                }
-                            },
-                        };
-                        let send_result = channel.send_async(item);
-
-                        match timeout(Duration::from_millis(10), send_result).await {
-                            Ok(Ok(())) => {
-                                if let Some(token) = drop_token {
-                                    drop_tokens.push(token);
-                                }
-                            }
-                            Ok(Err(_)) => {
-                                closed.push(receiver_id);
-                            }
-                            Err(_) => {
-                                tracing::warn!(
-                                    "dropping input event `{receiver_id}/{input_id}` (send timeout)"
-                                );
-                            }
-                        }
-                    }
-                }
-                for id in closed {
-                    dataflow.subscribe_channels.remove(id);
-                }
-
-                let _data_bytes = match data {
-                    Data::SharedMemory(data) => {
-                        let bytes = unsafe { data.as_slice() }.to_owned();
-
-                        // report drop tokens to shared memory handler
-                        let send_result = self
-                            .shared_memory_handler
-                            .send_async(shared_mem_handler::DaemonEvent::SentOut {
-                                data: *data,
-                                drop_tokens,
-                            })
-                            .await;
-                        if let Err(err) =
-                            send_result.wrap_err("shared mem handler crashed after send out")
-                        {
-                            tracing::error!("{err:?}");
-                        }
-
-                        bytes
-                    }
-                    Data::Vec(data) => data,
-                    Data::None => Vec::new(),
-                };
-
-                // TODO send `data` via network to all remove receivers
-            }
-            ShmemHandlerEvent::HandlerError(err) => {
-                bail!(err.wrap_err("shared memory handler failed"))
-            }
-        }
-
-        Ok(())
-    }
->>>>>>> 7394ff57
 }
 
 fn node_inputs(node: &ResolvedNode) -> BTreeMap<DataId, InputMapping> {
