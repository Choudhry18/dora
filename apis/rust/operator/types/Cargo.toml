[package]
name = "dora-operator-api-types"
version.workspace = true
edition = "2021"
documentation.workspace = true
description.workspace = true
license.workspace = true

# See more keys and their definitions at https://doc.rust-lang.org/cargo/reference/manifest.html

[dependencies]
arrow = { version = "45.0.0", features = ["ffi"] }

[dependencies.safer-ffi]
<<<<<<< HEAD
version = "0.1.2"
features = ["headers"]
=======
version = "0.1.3"
features = ["headers", "inventory-0-3-1"]
>>>>>>> 2127452f
<|MERGE_RESOLUTION|>--- conflicted
+++ resolved
@@ -12,10 +12,5 @@
 arrow = { version = "45.0.0", features = ["ffi"] }
 
 [dependencies.safer-ffi]
-<<<<<<< HEAD
-version = "0.1.2"
-features = ["headers"]
-=======
 version = "0.1.3"
-features = ["headers", "inventory-0-3-1"]
->>>>>>> 2127452f
+features = ["headers", "inventory-0-3-1"]